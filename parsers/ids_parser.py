--- conflicted
+++ resolved
@@ -38,10 +38,7 @@
     # Add path to values 
 }
 
-<<<<<<< HEAD
-=======
 
->>>>>>> 97ecb761
 class ICEXmlParser:
     """ Class to parse XML from ICE Data Service
     """
